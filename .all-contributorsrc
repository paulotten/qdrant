--- conflicted
+++ resolved
@@ -258,17 +258,19 @@
       ]
     },
     {
-<<<<<<< HEAD
       "login": "timvisee",
       "name": "Tim Visée",
       "avatar_url": "https://avatars.githubusercontent.com/u/856222?v=4",
       "profile": "https://timvisee.com/",
-=======
+      "contributions": [
+        "code"
+      ]
+    },
+    {
       "login": "timonv",
       "name": "Timon Vonk",
       "avatar_url": "https://avatars.githubusercontent.com/u/49373?v=4",
       "profile": "http://www.timonv.nl",
->>>>>>> ef702692
       "contributions": [
         "code"
       ]
